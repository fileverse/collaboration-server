import { WebSocket } from "ws";

export interface DocumentUpdate {
  id: string;
  documentId: string;

  data: string; // encrypted Y.js update
  updateType: string;
  committed: boolean;
  commitCid: string | null;
  createdAt: number;
  sessionDid: string;
}

export interface DocumentCommit {
  id: string;
  documentId: string;

  cid: string; // IPFS hash
  updates: string[]; // list of update IDs included in this commit
  createdAt: number;
  sessionDid: string;
}

export interface WebSocketMessage {
  cmd?: string;
  event?: string;
  args: Record<string, any>;
  seqId: string;
}

export interface WebSocketResponse {
  status: boolean;
  statusCode: number;
  seqId: string | null;
  is_handshake_response: boolean;
  data?: Record<string, any>;
  error?: string;
  err?: string;
  err_detail?: Record<string, any> | null;
}

export interface WebSocketEvent {
  type: string;
  event_type: string;
  event: {
    data: any;
    roomId: string;
  };
}

export interface AuthenticatedWebSocket extends WebSocket {
  documentId?: string;
  sessionDid?: string;
  role?: "owner" | "editor";
  authenticated?: boolean;
  clientId?: string;
  serverId?: string;
}

export interface IPFSUploadResponse {
  ipfsUrl: string;
  ipfsHash: string;
  ipfsStorage: string;
  cachedUrl: string;
  fileSize: number;
  mimetype: string;
}

export interface UCANPayload {
  aud: string; // audience (server DID)
  iss: string; // issuer (client DID)
  capabilities: Array<{
    with: {
      scheme: string;
      hierPart: string;
    };
    can: {
      namespace: string;
      segments: string[];
    };
  }>;
}

export interface DatabaseConfig {
  uri: string; // MongoDB connection string
}

export interface RedisConfig {
  url: string;
}

export interface ServerConfig {
  port: number;
  host: string;
  corsOrigins: string[];
  database: DatabaseConfig;
  redis: RedisConfig;
  auth: {
    serverDid: string;
    serverKeyPair?: any;
  };
  rateLimit: {
    windowMs: number;
    max: number;
  };
  rpcURL: string;
<<<<<<< HEAD
  wsURL: string;
=======
  nodeEnv: string;
>>>>>>> e7075938
}<|MERGE_RESOLUTION|>--- conflicted
+++ resolved
@@ -105,9 +105,6 @@
     max: number;
   };
   rpcURL: string;
-<<<<<<< HEAD
   wsURL: string;
-=======
   nodeEnv: string;
->>>>>>> e7075938
 }